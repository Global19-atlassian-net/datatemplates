import json
import csv
import mimetypes
<<<<<<< HEAD
import codecs
import defusedxml.ElementTree as ET
=======
>>>>>>> 2f517e8b

import defusedxml.ElementTree as ET
import yaml
from docutils import nodes
from docutils.parsers import rst
from docutils.statemachine import ViewList
from sphinx.util import logging
from sphinx.util.nodes import nested_parse_with_titles

from sphinxcontrib.datatemplates import helpers

LOG = logging.getLogger(__name__)


class DataTemplateBase(rst.Directive):

    option_spec = {
        'source': rst.directives.unchanged_required,
        'template': rst.directives.unchanged_required,
    }
    has_content = False

    def _load_data(self, resolved_path):
        return NotImplemented

    def _resolve_source_path(self, env, data_source):
        rel_filename, filename = env.relfn2path(data_source)
        return filename

    def run(self):
        env = self.state.document.settings.env
        app = env.app
        builder = app.builder
        # Some builders have no templates manager at all, and some
        # have the attribute set to None.
        templates = getattr(builder, 'templates', None)
        if not templates:
            LOG.warn('The builder has no template manager, '
                     'ignoring the datatemplate directive.')
            return []

        data_source = self.options['source']
        template_name = self.options['template']

        resolved_path = self._resolve_source_path(env, data_source)
        data = self._load_data(resolved_path)

        context = {
            'make_list_table': helpers.make_list_table,
            'make_list_table_from_mappings':
            helpers.make_list_table_from_mappings,
            'data': data,
        }
        rendered_template = builder.templates.render(
            template_name,
            context,
        )

        result = ViewList()
        for line in rendered_template.splitlines():
            result.append(line, data_source)
        node = nodes.section()
        node.document = self.state.document
        nested_parse_with_titles(self.state, result, node)
        return node.children


class DataTemplateJSON(DataTemplateBase):
    def _load_data(self, resolved_path):
        with open(resolved_path, 'r') as f:
            return json.load(f)


def _handle_dialect_option(argument):
    return rst.directives.choice(argument, ["auto"] + csv.list_dialects())


class DataTemplateCSV(DataTemplateBase):
    option_spec = dict(
        DataTemplateBase.option_spec, **{
            'headers': rst.directives.flag,
            'dialect': _handle_dialect_option,
        })

    def _load_data(self, resolved_path):
        with open(resolved_path, 'r', newline='') as f:
            dialect = self.options.get('dialect')
            if dialect == "auto":
                sample = f.read(8192)
                f.seek(0)
                sniffer = csv.Sniffer()
                dialect = sniffer.sniff(sample)
            if 'headers' in self.options:
                if dialect is None:
                    r = csv.DictReader(f)
                else:
                    r = csv.DictReader(f, dialect=dialect)
            else:
                if dialect is None:
                    r = csv.reader(f)
                else:
                    r = csv.reader(f, dialect=dialect)
            return list(r)


class DataTemplateYAML(DataTemplateBase):
    def _load_data(self, resolved_path):
        with open(resolved_path, 'r') as f:
            return yaml.safe_load(f)


class DataTemplateXML(DataTemplateBase):
    def _load_data(self, resolved_path):
        return ET.parse(resolved_path).getroot()


class DataTemplateLegacy(rst.Directive):

    option_spec = {
        'source': rst.directives.unchanged,
        'template': rst.directives.unchanged,
        'csvheaders': rst.directives.flag,
        'csvdialect': _handle_dialect_option,
        'encoding': rst.directives.unchanged,
    }
    has_content = False

    def _load_csv(self, filename, encoding):
        try:
            if encoding is None:
                f = open(filename, 'r', newline='')
            else:
                f = codecs.open(filename, 'r', newline='', encoding=encoding)
            dialect = self.options.get('csvdialect')
            if dialect == "auto":
                sample = f.read(8192)
                f.seek(0)
                sniffer = csv.Sniffer()
                dialect = sniffer.sniff(sample)
            if 'csvheaders' in self.options:
                if dialect is None:
                    r = csv.DictReader(f)
                else:
                    r = csv.DictReader(f, dialect=dialect)
            else:
                if dialect is None:
                    r = csv.reader(f)
                else:
                    r = csv.reader(f, dialect=dialect)
            return list(r)
        finally:
            f.close()

    def _load_json(self, filename, encoding):
        try:
            if encoding is None:
                f = open(filename, 'r')
            else:
                f = codecs.open(filename, 'r', encoding=encoding)
            return json.load(f)
        finally:
            f.close()

    def _load_yaml(self, filename, encoding):
        try:
            if encoding is None:
                f = open(filename, 'r')
            else:
                f = codecs.open(filename, 'r', encoding=encoding)
            return yaml.safe_load(f)
        finally:
            f.close()

    def _load_data(self, env, data_source, encoding):
        rel_filename, filename = env.relfn2path(data_source)
        if data_source.endswith('.yaml'):
            return self._load_yaml(filename, encoding)
        elif data_source.endswith('.json'):
            return self._load_json(filename, encoding)
        elif data_source.endswith('.csv'):
            return self._load_csv(filename, encoding)
        elif "xml" in mimetypes.guess_type(data_source)[0]:
            # there are many XML based formats
            return ET.parse(filename).getroot()
        else:
            raise NotImplementedError('cannot load file type of %s' %
                                      data_source)

    def run(self):
        LOG.warning('Using the datatemplate directive is deprecated. '
                    'Please use one of the format-specific variants.')
        env = self.state.document.settings.env
        app = env.app
        builder = app.builder
        # Some builders have no templates manager at all, and some
        # have the attribute set to None.
        templates = getattr(builder, 'templates', None)
        if not templates:
            LOG.warn('The builder has no template manager, '
                     'ignoring the datatemplate directive.')
            return []

        try:
            data_source = self.options['source']
        except KeyError:
            error = self.state_machine.reporter.error(
                'No source set for datatemplate directive',
                nodes.literal_block(self.block_text, self.block_text),
                line=self.lineno)
            return [error]

        try:
            template_name = self.options['template']
        except KeyError:
            error = self.state_machine.reporter.error(
                'No template set for datatemplate directive',
                nodes.literal_block(self.block_text, self.block_text),
                line=self.lineno)
            return [error]

        encoding = self.options.get('encoding', None)

        data = self._load_data(env, data_source, encoding)

        context = {
            'make_list_table': helpers.make_list_table,
            'make_list_table_from_mappings':
            helpers.make_list_table_from_mappings,
            'data': data,
        }
        rendered_template = builder.templates.render(
            template_name,
            context,
        )

        result = ViewList()
        for line in rendered_template.splitlines():
            result.append(line, data_source)
        node = nodes.section()
        node.document = self.state.document
        nested_parse_with_titles(self.state, result, node)
        return node.children<|MERGE_RESOLUTION|>--- conflicted
+++ resolved
@@ -1,11 +1,7 @@
 import json
 import csv
 import mimetypes
-<<<<<<< HEAD
 import codecs
-import defusedxml.ElementTree as ET
-=======
->>>>>>> 2f517e8b
 
 import defusedxml.ElementTree as ET
 import yaml
@@ -73,9 +69,17 @@
         return node.children
 
 
-class DataTemplateJSON(DataTemplateBase):
-    def _load_data(self, resolved_path):
-        with open(resolved_path, 'r') as f:
+class DataTemplateWithEncoding(DataTemplateBase):
+    option_spec = dict(DataTemplateBase.option_spec, **{
+        'encoding': rst.directives.unchanged,
+    })
+
+
+class DataTemplateJSON(DataTemplateWithEncoding):
+    def _load_data(self, resolved_path):
+        with open(resolved_path,
+                  'r',
+                  encoding=self.options.get('encoding', 'utf-8-sig')) as f:
             return json.load(f)
 
 
@@ -83,7 +87,7 @@
     return rst.directives.choice(argument, ["auto"] + csv.list_dialects())
 
 
-class DataTemplateCSV(DataTemplateBase):
+class DataTemplateCSV(DataTemplateWithEncoding):
     option_spec = dict(
         DataTemplateBase.option_spec, **{
             'headers': rst.directives.flag,
@@ -91,7 +95,10 @@
         })
 
     def _load_data(self, resolved_path):
-        with open(resolved_path, 'r', newline='') as f:
+        with open(resolved_path,
+                  'r',
+                  newline='',
+                  encoding=self.options.get('encoding', 'utf-8-sig')) as f:
             dialect = self.options.get('dialect')
             if dialect == "auto":
                 sample = f.read(8192)
@@ -111,9 +118,11 @@
             return list(r)
 
 
-class DataTemplateYAML(DataTemplateBase):
-    def _load_data(self, resolved_path):
-        with open(resolved_path, 'r') as f:
+class DataTemplateYAML(DataTemplateWithEncoding):
+    def _load_data(self, resolved_path):
+        with open(resolved_path,
+                  'r',
+                  encoding=self.options.get('encoding', 'utf-8-sig')) as f:
             return yaml.safe_load(f)
 
 
@@ -122,7 +131,11 @@
         return ET.parse(resolved_path).getroot()
 
 
-class DataTemplateLegacy(rst.Directive):
+def _handle_dialect_option(argument):
+    return rst.directives.choice(argument, ["auto"] + csv.list_dialects())
+
+
+class DataTemplate(rst.Directive):
 
     option_spec = {
         'source': rst.directives.unchanged,
@@ -195,8 +208,6 @@
                                       data_source)
 
     def run(self):
-        LOG.warning('Using the datatemplate directive is deprecated. '
-                    'Please use one of the format-specific variants.')
         env = self.state.document.settings.env
         app = env.app
         builder = app.builder
